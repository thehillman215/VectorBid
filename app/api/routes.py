--- conflicted
+++ resolved
@@ -23,14 +23,9 @@
     StrategyDirectives,
 )
 from app.rules.engine import load_rule_pack, validate_feasibility
-<<<<<<< HEAD
 from app.explain.legal import explain as explain_legal
 from app.security.api_key import require_api_key
-from app.services.optimizer import select_topk
-=======
-from app.security.jwt import require_jwt
 from app.services.optimizer import retune_candidates, select_topk
->>>>>>> 7c2464f5
 from app.strategy.engine import propose_strategy
 
 router = APIRouter(prefix="/api")
@@ -172,14 +167,14 @@
     return {"candidates": [c.model_dump() for c in topk]}
 
 
-<<<<<<< HEAD
 @router.get("/candidates/{candidate_id}", tags=["Candidates"])
 def get_candidate(candidate_id: str) -> dict[str, Any]:
     cand = CANDIDATE_STORE.get(candidate_id)
     if not cand:
         raise HTTPException(status_code=404, detail="candidate not found")
     return {"candidate": cand.model_dump()}
-=======
+
+
 @router.post("/optimize/retune", tags=["Optimize"])
 def retune(payload: dict[str, Any]) -> dict[str, Any]:
     _candidate_id = payload.get("candidate_id")  # for API symmetry; unused
@@ -187,7 +182,6 @@
     weight_deltas = payload.get("weight_deltas", {})
     adjusted = retune_candidates(candidates, weight_deltas)
     return {"candidates": [c.model_dump() for c in adjusted]}
->>>>>>> 7c2464f5
 
 
 @router.post("/strategy", tags=["Strategy"])
