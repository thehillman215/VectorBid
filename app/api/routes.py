--- conflicted
+++ resolved
@@ -252,18 +252,17 @@
         with out_path.open("w", encoding="utf-8") as f:
             json.dump(art, f, indent=2, ensure_ascii=False)
 
-<<<<<<< HEAD
+        # Add signature if key is configured
+        signature = None
         key = os.environ.get("EXPORT_SIGNING_KEY")
-        if not key:
-            raise HTTPException(status_code=500, detail="signing key not configured")
-        data = out_path.read_bytes()
-        signature = hmac.new(key.encode(), data, hashlib.sha256).hexdigest()
-        (out_path.with_suffix(out_path.suffix + ".sig")).write_text(
-            signature, encoding="utf-8"
-        )
-
-        return {"export_path": str(out_path), "signature": signature}
-=======
+        if key:
+            data = out_path.read_bytes()
+            signature = hmac.new(key.encode(), data, hashlib.sha256).hexdigest()
+            (out_path.with_suffix(out_path.suffix + ".sig")).write_text(
+                signature, encoding="utf-8"
+            )
+
+        # Audit the export
         ctx_id = payload.get("ctx_id")
         with SessionLocal() as db:
             db.add(Export(ctx_id=ctx_id, path=str(out_path)))
@@ -271,8 +270,11 @@
 
         log_event(ctx_id or "", "export", {"path": str(out_path)})
 
-        return {"export_path": str(out_path)}
->>>>>>> c425bf4a
+        # Return response with optional signature
+        response = {"export_path": str(out_path)}
+        if signature:
+            response["signature"] = signature
+        return response
     except Exception as e:
         raise HTTPException(status_code=400, detail=str(e)) from e
 
