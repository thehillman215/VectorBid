--- conflicted
+++ resolved
@@ -144,46 +144,4 @@
 
 @app.get("/schemas", tags=["Meta"])
 def get_all_schemas() -> dict[str, dict]:
-<<<<<<< HEAD
-    return {cls.__name__: cls.model_json_schema() for cls in MODELS}
-
-
-from app.api import router as api_router  # noqa: E402
-
-app.include_router(compat_validate_router)
-app.include_router(api_router)
-
-
-# Import and include UI routes
-from app.routes.ui import router as ui_router  # noqa: E402
-
-app.include_router(ui_router, prefix="", tags=["UI"])
-print("✅ UI routes registered at /")
-
-# UI Routes (opt-in only)
-import os as _os  # noqa: E402
-
-if _os.getenv("ENABLE_UI") == "1":
-    try:
-        from app.routes.ui import (
-            router as ui_router,  # noqa: E402  # heavy: uses Form()
-        )
-
-        app.include_router(ui_router)
-        print("✅ UI routes added")
-    except Exception as e:
-        print(f"⚠️ UI disabled: {e}")
-
-# --- meta routes ---
-from app.routes.meta import router as meta_router  # noqa: E402
-
-app.include_router(meta_router)
-
-# --- ingestion routes ---
-from app.routes.ingestion import router as ingestion_router  # noqa: E402
-
-app.include_router(ingestion_router)
-print("✅ Ingestion routes registered at /api/ingest")
-=======
-    return {cls.__name__: cls.model_json_schema() for cls in MODELS}
->>>>>>> 469ee264
+    return {cls.__name__: cls.model_json_schema() for cls in MODELS}