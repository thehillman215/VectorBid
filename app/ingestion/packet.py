from __future__ import annotations

from pathlib import Path
import json
from typing import Optional

<<<<<<< HEAD
def parse_bid_packet(upload_path: str) -> dict:
=======
from app.audit import log_event
from app.db import BidPackage, SessionLocal


def parse_bid_packet(upload_path: str, ctx_id: Optional[str] = None) -> dict:
>>>>>>> c425bf4a
    """Parse a bid packet into a canonical pairing feature dict.

    MVP v0.3: support JSON inputs only. Expected formats:
      - {"pairings": [...]} (preferred)
      - [...] (treated as pairings list)

    Returns a dict: {"pairings": [...]}."""

    path = Path(upload_path)
    if not path.exists():
        raise FileNotFoundError(f"bid packet not found: {upload_path}")

    if path.suffix.lower() == ".json":
        with path.open("r", encoding="utf-8") as f:
            data = json.load(f)
        if isinstance(data, dict) and "pairings" in data:
            parsed = {"pairings": data.get("pairings") or []}
        elif isinstance(data, list):
            parsed = {"pairings": data}
        else:
            raise ValueError("unsupported JSON schema for bid packet")

        if ctx_id:
            with SessionLocal() as db:
                db.add(BidPackage(ctx_id=ctx_id, data=parsed))
                db.commit()
            log_event(ctx_id, "ingest", {"pairings": len(parsed.get("pairings", []))})
        return parsed

    raise ValueError("unsupported file type; only .json supported in MVP")<|MERGE_RESOLUTION|>--- conflicted
+++ resolved
@@ -4,15 +4,10 @@
 import json
 from typing import Optional
 
-<<<<<<< HEAD
-def parse_bid_packet(upload_path: str) -> dict:
-=======
 from app.audit import log_event
 from app.db import BidPackage, SessionLocal
 
-
 def parse_bid_packet(upload_path: str, ctx_id: Optional[str] = None) -> dict:
->>>>>>> c425bf4a
     """Parse a bid packet into a canonical pairing feature dict.
 
     MVP v0.3: support JSON inputs only. Expected formats:
