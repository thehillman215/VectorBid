from __future__ import annotations

<<<<<<< HEAD
=======
from pathlib import Path
import json

>>>>>>> 469ee264

def parse_bid_packet(upload_path: str) -> dict:
    """Parse a bid packet into a canonical pairing feature dict.

    MVP v0.3: support JSON inputs only. Expected formats:
      - {"pairings": [...]} (preferred)
      - [...] (treated as pairings list)

    Returns a dict: {"pairings": [...]}.
    """

    path = Path(upload_path)
    if not path.exists():
        raise FileNotFoundError(f"bid packet not found: {upload_path}")

    if path.suffix.lower() == ".json":
        with path.open("r", encoding="utf-8") as f:
            data = json.load(f)
        if isinstance(data, dict) and "pairings" in data:
            return {"pairings": data.get("pairings") or []}
        if isinstance(data, list):
            return {"pairings": data}
        raise ValueError("unsupported JSON schema for bid packet")

    raise ValueError("unsupported file type; only .json supported in MVP")<|MERGE_RESOLUTION|>--- conflicted
+++ resolved
@@ -1,11 +1,7 @@
 from __future__ import annotations
 
-<<<<<<< HEAD
-=======
 from pathlib import Path
 import json
-
->>>>>>> 469ee264
 
 def parse_bid_packet(upload_path: str) -> dict:
     """Parse a bid packet into a canonical pairing feature dict.
