from typing import Any, Literal

from pydantic import BaseModel, Field


class HardConstraints(BaseModel):
    days_off: list[str] = Field(default_factory=list)
    no_red_eyes: bool = False
    max_duty_hours_per_day: int | None = None
    legalities: list[str] = ["FAR117"]


class SoftPrefs(BaseModel):
    pairing_length: dict[str, Any] | None = None
    layovers: dict[str, Any] | None = None
    report_time: dict[str, Any] | None = None
    release_time: dict[str, Any] | None = None
    credit: dict[str, Any] | None = None
    weekend_priority: dict[str, Any] | None = None
    position_swap: dict[str, Any] | None = None
    commutable: dict[str, Any] | None = None


class PreferenceSchema(BaseModel):
    pilot_id: str
    airline: Literal["UAL"]
    base: str
    seat: Literal["FO", "CA"]
    equip: list[str]
    hard_constraints: HardConstraints = HardConstraints()
    soft_prefs: SoftPrefs = SoftPrefs()
    weights_version: str = "2025-08-16"
    confidence: float | None = None
    source: dict[str, Any] = {}


class ContextSnapshot(BaseModel):
    ctx_id: str
    pilot_id: str
    airline: str
    base: str
    seat: str
    equip: list[str]
    seniority_percentile: float
    commuting_profile: dict[str, Any] = {}
    default_weights: dict[str, float] = {}


class FeatureBundle(BaseModel):
    context: ContextSnapshot
    preference_schema: PreferenceSchema
    analytics_features: dict[str, Any]
    compliance_flags: dict[str, Any]
    pairing_features: dict[str, Any]


class CandidateRationale(BaseModel):
    hard_hits: list[str] = Field(default_factory=list)
    hard_misses: list[str] = Field(default_factory=list)
    notes: list[str] = Field(default_factory=list)


class CandidateSchedule(BaseModel):
    candidate_id: str
    score: float
    hard_ok: bool
    soft_breakdown: dict[str, float]
    pairings: list[str]
    rationale: CandidateRationale = CandidateRationale()


class StrategyDirectives(BaseModel):
    weight_deltas: dict[str, float] = {}
    focus_hints: dict[str, list[str]] = {}
    layer_templates: list[dict[str, Any]] = []
    rationale: list[str] = []


class Filter(BaseModel):
    type: str
    op: str
    values: list[Any]


class Layer(BaseModel):
    n: int
    filters: list[Filter]
    prefer: Literal["YES", "NO"]


class BidLayerArtifact(BaseModel):
    airline: Literal["UAL"]
    format: Literal["PBS2"]
    month: str
    layers: list[Layer]
<<<<<<< HEAD
    lint: dict[str, list[str]]
    export_hash: str


class FAQItem(BaseModel):
    """FAQ entry served by `/faq`"""

    id: str
    question: str
    answer: str
    rationale: str | None = None
=======
    lint: dict[str, list[str | dict[str, str]]]
    export_hash: str
>>>>>>> d32e89d0
<|MERGE_RESOLUTION|>--- conflicted
+++ resolved
@@ -93,8 +93,7 @@
     format: Literal["PBS2"]
     month: str
     layers: list[Layer]
-<<<<<<< HEAD
-    lint: dict[str, list[str]]
+    lint: dict[str, list[str | dict[str, str]]]
     export_hash: str
 
 
@@ -104,8 +103,4 @@
     id: str
     question: str
     answer: str
-    rationale: str | None = None
-=======
-    lint: dict[str, list[str | dict[str, str]]]
-    export_hash: str
->>>>>>> d32e89d0
+    rationale: str | None = None