--- conflicted
+++ resolved
@@ -9,7 +9,6 @@
 import logging
 import os
 import secrets
-import hashlib
 from datetime import datetime
 from functools import wraps
 
@@ -37,34 +36,8 @@
         # If not found, we'll handle it gracefully
         BidPacketManager = None
 
-# Database models
-try:
-    from src.core.extensions import db
-    from src.core.models import BidPacket
-except Exception:  # pragma: no cover - fallback for legacy paths
-    db = None
-    BidPacket = None
 # Configure logging
 logger = logging.getLogger(__name__)
-
-
-def _redact_token(token: str) -> str:
-    """Return a redacted representation of a bearer token."""
-    if not token:
-        return ""
-    prefix = token[:6]
-    token_hash = hashlib.sha256(token.encode()).hexdigest()[:8]
-    return f"{prefix}...{token_hash}"
-
-
-def log_action(action: str, token: str | None = None, **details) -> None:
-    """Log admin actions while avoiding plain text token storage."""
-    if token:
-        details['token'] = _redact_token(token)
-    if details:
-        logger.info("%s | %s", action, details)
-    else:
-        logger.info(action)
 
 # ============================================
 # CONFIGURATION
@@ -183,11 +156,11 @@
         if token and secrets.compare_digest(token, AdminConfig.BEARER_TOKEN):
             session['admin_token'] = token
             session['admin_login_time'] = datetime.utcnow().isoformat()
-            log_action("admin_login", token=token)
+            logger.info("Admin logged in successfully")
             return redirect(url_for('admin.dashboard'))
         else:
             error = "Invalid token"
-            log_action("admin_login_failed", token=token)
+            logger.warning("Failed admin login attempt")
     else:
         error = None
 
@@ -255,10 +228,9 @@
 @admin_bp.route('/logout')
 def logout():
     """Admin logout"""
-    token = session.get('admin_token')
     session.pop('admin_token', None)
     session.pop('admin_login_time', None)
-    log_action("admin_logout", token=token)
+    logger.info("Admin logged out")
     return redirect(url_for('admin.login'))
 
 
@@ -639,41 +611,12 @@
                 'error': 'Airline is required'
             }), 400
 
-<<<<<<< HEAD
-        # Check if a bid packet already exists for this month and airline
-        existing = None
-        if BidPacket is not None and db is not None:
-            query = BidPacket.query.filter_by(month_tag=month_tag)
-            if hasattr(BidPacket, 'airline'):
-                query = query.filter_by(airline=airline)
-            existing = query.first()
-
-        if existing:
-            # Update existing record instead of failing due to unique constraint
-            file_data = file.read()
-            existing.filename = file.filename
-            if hasattr(existing, 'file_data'):
-                existing.file_data = file_data
-            if hasattr(existing, 'pdf_data'):
-                existing.pdf_data = file_data
-            if hasattr(existing, 'file_size'):
-                existing.file_size = len(file_data)
-            existing.upload_date = datetime.utcnow()
-            if hasattr(existing, 'airline'):
-                existing.airline = airline
-            db.session.commit()
-            logger.info(f"Bid packet updated: {airline} {month_tag}")
-            return jsonify({'success': True, 'updated': True}), 200
-
-        # No existing record; proceed with standard upload
-=======
         if not check_rate_limit():
             return jsonify({
                 'success': False,
                 'error': 'Rate limit exceeded'
             }), 429
 
->>>>>>> 19ccc84f
         result = manager.upload_bid_packet(file, month_tag, airline)
 
         if result['success']:
