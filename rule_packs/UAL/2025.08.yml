--- conflicted
+++ resolved
@@ -1,22 +1,6 @@
 version: "2025.08"
 airline: UAL
 far117:
-<<<<<<< HEAD
-  hard:
-    - id: FAR117_MIN_REST
-      desc: Rest >= 10h
-      check: pairing.rest_hours >= 10
-  soft: []
-union:
-  hard:
-    - id: NO_REDEYE_IF_SET
-      when: pref.hard_constraints.no_red_eyes
-      check: pairing.redeye == false
-  soft:
-    - id: PREFER_LAYOVER_CITY
-      weight: pref.soft_prefs.layovers.weight
-      score: "city in pref.soft_prefs.layovers.prefer ? 1.0 : (city in pref.soft_prefs.layovers.avoid ? 0.0 : 0.5)"
-=======
   min_rest_hours: 10
 union:
   max_duty_hours_per_day: 16
@@ -31,5 +15,4 @@
   - id: PREFER_LAYOVER_CITY
     weight: pref.soft_prefs.layovers.weight
     # Quote the ternary so YAML treats it as a string
-    score: "city in pref.soft_prefs.layovers.prefer ? 1.0 : (city in pref.soft_prefs.layovers.avoid ? 0.0 : 0.5)"
->>>>>>> 8617ee5e
+    score: "city in pref.soft_prefs.layovers.prefer ? 1.0 : (city in pref.soft_prefs.layovers.avoid ? 0.0 : 0.5)"