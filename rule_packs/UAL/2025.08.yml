version: '2025.08'
airline: UAL
far117:
<<<<<<< HEAD
  min_rest_hours: 10
  hard: []
  soft: []
union:
  max_duty_hours_per_day: 16
  hard:
  - id: FAR117_MIN_REST
    desc: Rest >= 10h
    check: pairing.rest_hours >= 10
  - id: NO_REDEYE_IF_SET
    when: pref.hard_constraints.no_red_eyes
    check: pairing.redeye == false
  soft:
  - id: PREFER_LAYOVER_CITY
    weight: pref.soft_prefs.layovers.weight
    score: 'city in pref.soft_prefs.layovers.prefer ? 1.0 : (city in pref.soft_prefs.layovers.avoid
      ? 0.0 : 0.5)'
=======
  hard:
    - id: FAR117_MIN_REST
      desc: Rest >= 10h
      check: pairing.rest_hours >= 10
  soft:
    - id: FAR117_SOFT_DUTY_LIMIT
      desc: Prefer duty time under 14h
      weight: 0.3
      score: "pairing.duty_hours <= 14 ? 1.0 : 0.7"
union:
  hard:
    - id: NO_REDEYE_IF_SET
      when: pref.hard_constraints.no_red_eyes
      check: pairing.redeye == false
  soft:
    - id: PREFER_LAYOVER_CITY
      weight: pref.soft_prefs.layovers.weight
      score: "city in pref.soft_prefs.layovers.prefer ? 1.0 : (city in pref.soft_prefs.layovers.avoid ? 0.0 : 0.5)"
>>>>>>> f7f1071d
id: UAL-2025-08
rules: []<|MERGE_RESOLUTION|>--- conflicted
+++ resolved
@@ -1,25 +1,9 @@
 version: '2025.08'
 airline: UAL
+id: UAL-2025-08
+
 far117:
-<<<<<<< HEAD
   min_rest_hours: 10
-  hard: []
-  soft: []
-union:
-  max_duty_hours_per_day: 16
-  hard:
-  - id: FAR117_MIN_REST
-    desc: Rest >= 10h
-    check: pairing.rest_hours >= 10
-  - id: NO_REDEYE_IF_SET
-    when: pref.hard_constraints.no_red_eyes
-    check: pairing.redeye == false
-  soft:
-  - id: PREFER_LAYOVER_CITY
-    weight: pref.soft_prefs.layovers.weight
-    score: 'city in pref.soft_prefs.layovers.prefer ? 1.0 : (city in pref.soft_prefs.layovers.avoid
-      ? 0.0 : 0.5)'
-=======
   hard:
     - id: FAR117_MIN_REST
       desc: Rest >= 10h
@@ -29,7 +13,9 @@
       desc: Prefer duty time under 14h
       weight: 0.3
       score: "pairing.duty_hours <= 14 ? 1.0 : 0.7"
+
 union:
+  max_duty_hours_per_day: 16
   hard:
     - id: NO_REDEYE_IF_SET
       when: pref.hard_constraints.no_red_eyes
@@ -38,6 +24,5 @@
     - id: PREFER_LAYOVER_CITY
       weight: pref.soft_prefs.layovers.weight
       score: "city in pref.soft_prefs.layovers.prefer ? 1.0 : (city in pref.soft_prefs.layovers.avoid ? 0.0 : 0.5)"
->>>>>>> f7f1071d
-id: UAL-2025-08
+
 rules: []