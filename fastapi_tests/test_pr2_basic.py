--- conflicted
+++ resolved
@@ -74,14 +74,10 @@
     assert topk and topk[0]["candidate_id"] == "P1"  # SAN preferred
 
     # strategy
-<<<<<<< HEAD
-    r = client.post("/strategy", json={"feature_bundle": fb["feature_bundle"], "candidates": topk})
-=======
     r = client.post(
         "/api/strategy",
         json={"feature_bundle": fb["feature_bundle"], "candidates": topk},
     )
->>>>>>> 469ee264
     assert r.status_code == 200
     directives = r.json()["directives"]
     # bounded delta or no-op
