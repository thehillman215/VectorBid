--- conflicted
+++ resolved
@@ -2,16 +2,7 @@
 
 AI-powered PBS 2.0 bidding assistant for airline pilots. A FastAPI-based application with intelligent rule processing and schedule optimization.
 
-<<<<<<< HEAD
-See [DEVELOPER_QUICKSTART.md](DEVELOPER_QUICKSTART.md) to get a local dev environment running.
-
-## Current Status
-- **Main branches**: `main` (stable), `staging` (integration)
-- **Work baselines**: `cursor/baseline` (primary), `codex/baseline` (parallel)
-- **Replit**: paused. Use Cursor + Line for primary dev.
-=======
 ## Quick Start
->>>>>>> b2c97da0
 
 ### Development Setup
 ```bash
@@ -43,20 +34,6 @@
 └── pyproject.toml         # Project configuration
 ```
 
-<<<<<<< HEAD
-## E2E Demo with Fixtures
-1. Seed sample data: `python scripts/load_fixture.py`
-2. Start the server: `python start_server.py`
-3. Visit `http://localhost:<port>` and explore the demo pilot profile.
-
-_Last updated: 2025-08-18_
-
-### FAQ
-
-- `GET /faq` serves static FAQ entries from `app/content/faq.en.json`.
-- Optional `?query=` filters results by question or answer text.
-- Frontend available at `/faq` with search and anchors.
-=======
 ## Development
 
 ### Workflow
@@ -103,5 +80,4 @@
 - `RULE_PACKS.md` - Rule pack documentation  
 - `GIT_WORKFLOW.md` - Development workflow
 
-_Last updated: 2025-08-19_
->>>>>>> b2c97da0
+_Last updated: 2025-08-19_