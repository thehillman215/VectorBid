# VectorBid

AI-powered PBS 2.0 bidding assistant for airline pilots.

## Current Status
- **Main branches**: `main` (stable), `staging` (integration)
- **Work baselines**: `cursor/baseline` (primary), `codex/baseline` (parallel)
- **Replit**: paused. Use Cursor + Line for primary dev.

## Workflow (solo)
1) Branch from `cursor/baseline` for features.
2) Open PR → `staging`. CI must be green (ruff, pytest, bandit, Docker build).
3) Periodically PR `staging` → `main` (protected).

## CI
- Lint/Format: `ruff check`, `ruff format --check`
- Tests: `pytest -q`
- Security: `bandit -r .`
- Docker: GHCR tags `build-<branch>-<sha7>`

Docs live in `docs/`:
- ARCHITECTURE.md, DATA_CONTRACTS.md, UI_FLOWS.md
- GIT_WORKFLOW.md, RULE_PACKS.md, LEGACY.md

<<<<<<< HEAD
_Last updated: 2025-08-18_

### FAQ

- `GET /faq` serves static FAQ entries from `app/content/faq.en.json`.
- Optional `?query=` filters results by question or answer text.
- Frontend available at `/faq` with search and anchors.
=======
## E2E Demo with Fixtures
1. Seed sample data: `python scripts/load_fixture.py`
2. Start the server: `python start_server.py`
3. Visit `http://localhost:<port>` and explore the demo pilot profile.

_Last updated: 2025-08-18_
>>>>>>> f9627456
<|MERGE_RESOLUTION|>--- conflicted
+++ resolved
@@ -22,19 +22,15 @@
 - ARCHITECTURE.md, DATA_CONTRACTS.md, UI_FLOWS.md
 - GIT_WORKFLOW.md, RULE_PACKS.md, LEGACY.md
 
-<<<<<<< HEAD
+## E2E Demo with Fixtures
+1. Seed sample data: `python scripts/load_fixture.py`
+2. Start the server: `python start_server.py`
+3. Visit `http://localhost:<port>` and explore the demo pilot profile.
+
 _Last updated: 2025-08-18_
 
 ### FAQ
 
 - `GET /faq` serves static FAQ entries from `app/content/faq.en.json`.
 - Optional `?query=` filters results by question or answer text.
-- Frontend available at `/faq` with search and anchors.
-=======
-## E2E Demo with Fixtures
-1. Seed sample data: `python scripts/load_fixture.py`
-2. Start the server: `python start_server.py`
-3. Visit `http://localhost:<port>` and explore the demo pilot profile.
-
-_Last updated: 2025-08-18_
->>>>>>> f9627456
+- Frontend available at `/faq` with search and anchors.